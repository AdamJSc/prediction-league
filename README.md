--- conflicted
+++ resolved
@@ -177,15 +177,9 @@
 produce the [LeaderBoard](docs/domain-knowledge.md#leaderboard). The [LeaderBoard](docs/domain-knowledge.md#leaderboard)
 is topped by the [Entry](docs/domain-knowledge.md#entry) with the lowest cumulative score of penalty points.
 
-<<<<<<< HEAD
-* Robustness
-* Clean up of expired tokens (`elapsed_at`)
-* Set a `consumed_at` date instead of deleting
-=======
 In the event of a tie on the [LeaderBoard](docs/domain-knowledge.md#leaderboard), the tied [Entries](docs/domain-knowledge.md#entry) will
 be ordered by the **minimum** score that each one has gained throughout all game weeks so far, lowest first. You can think
 of this as the equivalent of “goal difference” when ranking teams on equal points in the real-world.
->>>>>>> d5707227
 
 ### Data Source
 
@@ -196,14 +190,10 @@
 score for the current game week. It is also used to determine if a new game week has begun, or if the final game week has
 ended (at which point the [Season](docs/domain-knowledge.md#season) is considered to be complete).
 
-<<<<<<< HEAD
-### Scheduled Tasks Concurrency
-=======
 ### FAQ
 
 The Frontend also provides an FAQ page which can be customised on a per-[Realm](docs/domain-knowledge.md#realm) basis. 
 
->>>>>>> d5707227
 
 ## Domain Knowledge
 
